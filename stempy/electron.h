#ifndef STEMPY_ELECTRON_H_
#define STEMPY_ELECTRON_H_

#include "image.h"

namespace stempy {

<<<<<<< HEAD
std::vector<std::vector<std::pair<int, int>>> electronCount(
=======
std::pair<double, double> calculateThresholds(std::vector<Block>& blocks,
                                              Image<double>& darkreference,
                                              int numberOfSamples = 20,
                                              int backgroundThresholdNSigma = 4,
                                              int xRayThresholdNSigma = 10);

std::vector<std::vector<uint32_t>> electronCount(
>>>>>>> e7714c4d
  std::vector<Block>& blocks, int scanRows, int scanColumns,
  Image<double>& darkreference, int numberOfSamples = 20,
  int backgroundThresholdNSigma = 4, int xRayThresholdNSigma = 30);
}

#endif /* STEMPY_ELECTRON_H_ */<|MERGE_RESOLUTION|>--- conflicted
+++ resolved
@@ -5,17 +5,7 @@
 
 namespace stempy {
 
-<<<<<<< HEAD
-std::vector<std::vector<std::pair<int, int>>> electronCount(
-=======
-std::pair<double, double> calculateThresholds(std::vector<Block>& blocks,
-                                              Image<double>& darkreference,
-                                              int numberOfSamples = 20,
-                                              int backgroundThresholdNSigma = 4,
-                                              int xRayThresholdNSigma = 10);
-
 std::vector<std::vector<uint32_t>> electronCount(
->>>>>>> e7714c4d
   std::vector<Block>& blocks, int scanRows, int scanColumns,
   Image<double>& darkreference, int numberOfSamples = 20,
   int backgroundThresholdNSigma = 4, int xRayThresholdNSigma = 30);
