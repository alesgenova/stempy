--- conflicted
+++ resolved
@@ -38,22 +38,16 @@
 
   template <typename InputIt>
   STEMImage createSTEMImage(InputIt first, InputIt last, int innerRadius,
-<<<<<<< HEAD
-                            int outerRadius, int rows = 0, int columns = 0);
+                            int outerRadius, int rows = 0, int columns = 0,
+                            int centerX = -1, int centerY = -1);
 
   STEMImage createSTEMImageSparse(
     const std::vector<std::vector<uint32_t>>& sparseData, int innerRadius,
     int outerRadius, int rows, int columns, int frameRows, int frameColumns);
 
   STEMValues calculateSTEMValues(const uint16_t data[], int offset,
-                                 int numberOfPixels, uint16_t brightFieldMask[],
-=======
-                            int outerRadius, int rows = 0, int columns = 0,
-                            int centerX = -1, int centerY = -1);
-  STEMValues calculateSTEMValues(uint16_t data[], int offset,
                                  int numberOfPixels,
                                  uint16_t brightFieldMask[],
->>>>>>> 7fef98cd
                                  uint16_t darkFieldMask[],
                                  uint32_t imageNumber = -1);
 
