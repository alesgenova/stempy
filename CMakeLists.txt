--- conflicted
+++ resolved
@@ -38,13 +38,8 @@
   stempy/image.cpp
 )
 set(_src stempy/reader.cpp
-<<<<<<< HEAD
-  stempy/mask.cpp)
-=======
   stempy/mask.cpp
-  stempy/image.cpp
   stempy/electron.cpp)
->>>>>>> 73b3e030
 
 if(SocketIOClientCpp_FOUND)
   list(APPEND _src stempy/sioclient.cpp)
